/* libnsfb framebuffer surface support */

#include "libnsfb.h" 
#include "libnsfb_plot.h"
#include "nsfb.h"

#ifdef __GNUC__
#define REGISTER(fn)	static void fn(void) __attribute__((constructor));
#else
/* it'll just have to be called manually */
#define REGISTER(fn)	void fn(void);
#endif


/* surface default options */
typedef int (nsfb_surfacefn_defaults_t)(nsfb_t *nsfb);

/* surface init */
typedef int (nsfb_surfacefn_init_t)(nsfb_t *nsfb);

/* surface finalise */
typedef int (nsfb_surfacefn_fini_t)(nsfb_t *nsfb);

/* surface set geometry */
typedef int (nsfb_surfacefn_geometry_t)(nsfb_t *nsfb, int width, int height, enum nsfb_format_e format);

/* surface set parameters */
typedef int (nsfb_surfacefn_parameters_t)(nsfb_t *nsfb, const char *parameters);

/* surface input */
typedef bool (nsfb_surfacefn_input_t)(nsfb_t *nsfb, nsfb_event_t *event, int timeout);

/* surface area claim */
typedef int (nsfb_surfacefn_claim_t)(nsfb_t *nsfb, nsfb_bbox_t *box);

/* surface area update */
typedef int (nsfb_surfacefn_update_t)(nsfb_t *nsfb, nsfb_bbox_t *box);

/* surface cursor display */
typedef int (nsfb_surfacefn_cursor_t)(nsfb_t *nsfb, struct nsfb_cursor_s *cursor);

typedef struct nsfb_surface_rtns_s {
    nsfb_surfacefn_defaults_t *defaults;
    nsfb_surfacefn_init_t *initialise;
    nsfb_surfacefn_fini_t *finalise;
    nsfb_surfacefn_geometry_t *geometry;
    nsfb_surfacefn_parameters_t *parameters;
    nsfb_surfacefn_input_t *input;
    nsfb_surfacefn_claim_t *claim;
    nsfb_surfacefn_update_t *update;
    nsfb_surfacefn_cursor_t *cursor;
} nsfb_surface_rtns_t;

void _nsfb_register_surface(const enum nsfb_type_e type, const nsfb_surface_rtns_t *rtns, const char *name);


/* macro which adds a builtin command with no argument limits */
#define NSFB_SURFACE_DEF(__name, __type, __rtns)                       \
<<<<<<< HEAD
    void __name##_register_surface(void); \
=======
    REGISTER(__name##_register_surface); \
>>>>>>> cb45b499
    void __name##_register_surface(void) {                              \
        _nsfb_register_surface(__type, __rtns, #__name);               \
    }                                                                   

/** Obtain routines for a surface 
 *
 * Obtain a vlist of methods for a surface type.
 *
 * @param type The surface type.
 * @return A vtable of routines which teh caller must deallocate or
 *         NULL on error
 */
nsfb_surface_rtns_t *nsfb_surface_get_rtns(enum nsfb_type_e type);
<|MERGE_RESOLUTION|>--- conflicted
+++ resolved
@@ -56,11 +56,7 @@
 
 /* macro which adds a builtin command with no argument limits */
 #define NSFB_SURFACE_DEF(__name, __type, __rtns)                       \
-<<<<<<< HEAD
-    void __name##_register_surface(void); \
-=======
     REGISTER(__name##_register_surface); \
->>>>>>> cb45b499
     void __name##_register_surface(void) {                              \
         _nsfb_register_surface(__type, __rtns, #__name);               \
     }                                                                   
