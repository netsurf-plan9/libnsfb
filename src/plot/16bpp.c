/*
 * Copyright 2009 Vincent Sanders <vince@simtec.co.uk>
 * Copyright 2010 Michael Drake <tlsa@netsurf-browser.org>
 *
 * This file is part of libnsfb, http://www.netsurf-browser.org/
 * Licenced under the MIT License,
 *                http://www.opensource.org/licenses/mit-license.php
 */

#include <stdbool.h>
#include <stdlib.h>

#include "libnsfb.h"
#include "libnsfb_plot.h"
#include "libnsfb_plot_util.h"

#include "nsfb.h"
#include "plot.h"

<<<<<<< HEAD
#define UNUSED
=======
#ifdef __GNUC__
#define UNUSED __attribute__((unused))
#else
#define UNUSED
#endif
>>>>>>> cb45b499

static inline uint16_t *get_xy_loc(nsfb_t *nsfb, int x, int y)
{
        return (void *)(nsfb->ptr + (y * nsfb->linelen) + (x << 1));
}

static inline nsfb_colour_t pixel_to_colour(UNUSED nsfb_t *nsfb, uint16_t pixel)
{
        return ((pixel & 0x1F) << 19) |
              ((pixel & 0x7E0) << 5) |
              ((pixel & 0xF800) >> 8);
}

/* convert a colour value to a 16bpp pixel value ready for screen output */
static inline uint16_t colour_to_pixel(UNUSED nsfb_t *nsfb, nsfb_colour_t c)
{
        return ((c & 0xF8) << 8) | ((c & 0xFC00 ) >> 5) | ((c & 0xF80000) >> 19);
}

#define PLOT_TYPE uint16_t
#define PLOT_LINELEN(ll) ((ll) >> 1)

#include "common.c"


static bool fill(nsfb_t *nsfb, nsfb_bbox_t *rect, nsfb_colour_t c)
{
        int w;
        uint16_t *pvid16;
        uint16_t ent16;
        uint32_t *pvid32;
        uint32_t ent32;
        uint32_t llen;
        uint32_t width;
        uint32_t height;

        if (!nsfb_plot_clip_ctx(nsfb, rect))
                return true; /* fill lies outside current clipping region */

        ent16 = colour_to_pixel(nsfb, c);
        width = rect->x1 - rect->x0;
        height = rect->y1 - rect->y0;

        pvid16 = get_xy_loc(nsfb, rect->x0, rect->y0);

        if (((rect->x0 & 1) == 0) && ((width & 1) == 0)) {
                /* aligned to 32bit value and width is even */
                width = width >> 1;
                llen = (nsfb->linelen >> 2) - width;
                ent32 = ent16 | (ent16 << 16);
                pvid32 = (void *)pvid16;

                while (height-- > 0) {
                        w = width;
                        while (w >= 16) {
                                *pvid32++ = ent32; *pvid32++ = ent32;
                                *pvid32++ = ent32; *pvid32++ = ent32;
                                *pvid32++ = ent32; *pvid32++ = ent32;
                                *pvid32++ = ent32; *pvid32++ = ent32;
                                *pvid32++ = ent32; *pvid32++ = ent32;
                                *pvid32++ = ent32; *pvid32++ = ent32;
                                *pvid32++ = ent32; *pvid32++ = ent32;
                                *pvid32++ = ent32; *pvid32++ = ent32;
                                w-=16;
                        }
                        while (w >= 4) {
                                *pvid32++ = ent32; *pvid32++ = ent32;
                                *pvid32++ = ent32; *pvid32++ = ent32;
                                w-=4;
                        }
                        while (w > 0) {
                                *pvid32++ = ent32;
                                w--;
                        }
                        // for (w = width; w > 0; w--) *pvid32++ = ent32;
                        pvid32 += llen;
                }

        } else {
                llen = (nsfb->linelen >> 1) - width;


                while (height-- > 0) {
                        for (w = width; w > 0; w--) *pvid16++ = ent16;
                        pvid16 += llen;
                }
        }
        return true;
}

const nsfb_plotter_fns_t _nsfb_16bpp_plotters = {
        .line = line,
        .fill = fill,
        .point = point,
        .bitmap = bitmap,
        .bitmap_tiles = bitmap_tiles,
        .glyph8 = glyph8,
        .glyph1 = glyph1,
        .readrect = readrect,
};

/*
 * Local Variables:
 * c-basic-offset:8
 * End:
 */<|MERGE_RESOLUTION|>--- conflicted
+++ resolved
@@ -17,15 +17,11 @@
 #include "nsfb.h"
 #include "plot.h"
 
-<<<<<<< HEAD
-#define UNUSED
-=======
 #ifdef __GNUC__
 #define UNUSED __attribute__((unused))
 #else
 #define UNUSED
 #endif
->>>>>>> cb45b499
 
 static inline uint16_t *get_xy_loc(nsfb_t *nsfb, int x, int y)
 {
