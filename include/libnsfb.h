--- conflicted
+++ resolved
@@ -41,15 +41,9 @@
     NSFB_SURFACE_VNC, /**< VNC surface */
     NSFB_SURFACE_LINUX, /**< Linux framebuffer surface */
     NSFB_SURFACE_ABLE, /**< ABLE framebuffer surface */
-<<<<<<< HEAD
-    NSFB_SURFACE_X, /**< X windows surface */
-    NSFB_SURFACE_WL, /**< Wayland surface */
-    NSFB_SURFACE_PLAN9 /**< Plan 9 libdraw surface */   
-=======
     NSFB_SURFACE_RAM, /**< RAM surface */
     NSFB_SURFACE_PLAN9, /**< Plan 9 devdraw surface */
     NSFB_SURFACE_COUNT, /**< The number of surface kinds */
->>>>>>> cb45b499
 };
 
 enum nsfb_format_e {
